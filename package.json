{
  "name": "react-flow-renderer",
  "version": "10.0.0-next.2",
  "engines": {
    "node": ">=12"
  },
  "main": "dist/ReactFlow.js",
  "module": "dist/ReactFlow.esm.js",
  "types": "dist/index.d.ts",
  "license": "MIT",
  "repository": {
    "type": "git",
    "url": "https://github.com/wbkd/react-flow.git"
  },
  "scripts": {
    "build": "rollup -c --environment NODE_ENV:production && postcss src/*.css --dir dist",
    "start": "rollup -w -c",
    "start:examples": "cd example && npm start",
    "build:examples": "cd example && npm run build",
    "start:testserver": "npm run build && npm run start:examples",
    "build:dev": "npm install && npm run build && cd example && npm install && npm run build",
    "dev:wait": "start-server-and-test start:testserver http-get://localhost:3000",
    "test": "BROWSER=none npm run dev:wait test:chrome",
    "test:chrome": "cypress run --browser chrome --headless",
    "test:firefox": "cypress run --browser firefox",
    "test:all": "npm run test:chrome && npm run test:firefox",
    "cypress": "npm run dev:wait cy:open",
    "cy:open": "cypress open",
    "release": "npm run test && release-it",
    "release:notest": "release-it",
    "release:next": "release-it --preRelease=next --no-git"
  },
  "dependencies": {
    "@babel/runtime": "^7.15.4",
    "@types/d3": "^7.0.0",
    "@types/react-redux": "^7.1.19",
    "classcat": "^5.0.3",
    "d3-selection": "^3.0.0",
    "d3-zoom": "^3.0.0",
    "react-draggable": "^4.4.4",
    "react-redux": "^7.2.5",
    "redux": "^4.1.1",
    "redux-thunk": "^2.3.0",
    "zustand": "^3.5.13"
  },
  "devDependencies": {
    "@babel/core": "^7.15.8",
    "@babel/plugin-transform-runtime": "^7.15.8",
    "@babel/preset-env": "^7.15.8",
    "@babel/preset-react": "^7.14.5",
    "@rollup/plugin-babel": "^5.3.0",
    "@rollup/plugin-commonjs": "^21.0.0",
    "@rollup/plugin-node-resolve": "^13.0.5",
    "@rollup/plugin-replace": "^3.0.0",
    "@svgr/rollup": "^5.5.0",
    "@types/redux": "^3.6.31",
    "@types/resize-observer-browser": "^0.1.6",
<<<<<<< HEAD
    "@welldone-software/why-did-you-render": "^6.2.1",
    "autoprefixer": "^10.3.6",
=======
    "autoprefixer": "^10.3.7",
>>>>>>> 11ff5eca
    "babel-preset-react-app": "^10.0.0",
    "cypress": "^8.5.0",
    "postcss": "^8.3.9",
    "postcss-cli": "^9.0.1",
    "postcss-nested": "^5.0.6",
    "prettier": "2.4.1",
    "prop-types": "^15.7.2",
    "react": "^17.0.2",
    "react-dom": "^17.0.2",
    "release-it": "^14.11.6",
    "rollup": "^2.58.0",
    "rollup-plugin-bundle-size": "^1.0.3",
    "rollup-plugin-livereload": "^2.0.5",
    "rollup-plugin-postcss": "^4.0.1",
    "rollup-plugin-serve": "^1.1.0",
    "rollup-plugin-typescript2": "^0.30.0",
    "start-server-and-test": "^1.14.0",
    "typescript": "^4.4.3"
  },
  "peerDependencies": {
    "react": "16 || 17",
    "react-dom": "16 || 17"
  },
  "files": [
    "dist",
    "nocss"
  ]
}<|MERGE_RESOLUTION|>--- conflicted
+++ resolved
@@ -55,12 +55,8 @@
     "@svgr/rollup": "^5.5.0",
     "@types/redux": "^3.6.31",
     "@types/resize-observer-browser": "^0.1.6",
-<<<<<<< HEAD
     "@welldone-software/why-did-you-render": "^6.2.1",
     "autoprefixer": "^10.3.6",
-=======
-    "autoprefixer": "^10.3.7",
->>>>>>> 11ff5eca
     "babel-preset-react-app": "^10.0.0",
     "cypress": "^8.5.0",
     "postcss": "^8.3.9",
