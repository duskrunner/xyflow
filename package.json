{
  "name": "react-flow-renderer",
<<<<<<< HEAD
  "version": "5.5.0",
=======
  "version": "5.6.0",
>>>>>>> 394c0ab5
  "main": "dist/ReactFlow.js",
  "module": "dist/ReactFlow.esm.js",
  "types": "dist/index.d.ts",
  "license": "MIT",
  "repository": {
    "type": "git",
    "url": "https://github.com/wbkd/react-flow.git"
  },
  "scripts": {
    "build": "rollup -c --environment NODE_ENV:production",
    "start": "rollup -w -c",
    "dev": "npm run build && npm start & cd example && npm start",
    "start:examples": "npm run build && cd example && npm start",
    "dev:wait": "start-server-and-test start:examples http-get://localhost:3000",
    "build:example": "npm install && npm run build && cd example && npm install && npm run build",
    "cy:open": "cypress open",
    "cypress": "npm run dev:wait cy:open",
    "test:chrome": "cypress run --browser chrome --headless",
    "test:firefox": "cypress run --browser firefox",
    "test:all": "npm run test:chrome && npm run test:firefox",
    "test": "npm run dev:wait test:chrome",
    "release": "release-it"
  },
  "dependencies": {
    "@welldone-software/why-did-you-render": "^4.3.1",
    "classcat": "^4.1.0",
    "d3-selection": "^2.0.0",
    "d3-zoom": "^2.0.0",
    "easy-peasy": "^3.3.1",
    "fast-deep-equal": "^3.1.3",
    "react-draggable": "^4.4.3",
    "resize-observer": "^1.0.0"
  },
  "devDependencies": {
    "@babel/core": "^7.11.5",
    "@babel/preset-env": "^7.11.5",
    "@babel/preset-react": "^7.10.4",
    "@svgr/rollup": "^5.4.0",
    "@types/classnames": "^2.2.10",
    "@types/d3": "^5.7.2",
    "@types/react": "^16.9.49",
    "@types/react-dom": "^16.9.8",
    "autoprefixer": "^9.8.6",
    "babel-loader": "^8.1.0",
    "babel-preset-react-app": "^9.1.2",
    "cypress": "^5.1.0",
    "postcss-nested": "^4.2.3",
    "prettier": "2.1.1",
    "prop-types": "^15.7.2",
    "react": "^16.13.1",
    "release-it": "^13.7.1",
    "rollup": "^2.26.9",
    "rollup-plugin-babel": "^4.4.0",
    "rollup-plugin-bundle-size": "^1.0.3",
    "rollup-plugin-commonjs": "^10.1.0",
    "rollup-plugin-livereload": "^2.0.0",
    "rollup-plugin-node-resolve": "^5.2.0",
    "rollup-plugin-peer-deps-external": "^2.2.3",
    "rollup-plugin-postcss": "^3.1.8",
    "rollup-plugin-replace": "^2.2.0",
    "rollup-plugin-serve": "^1.0.4",
    "rollup-plugin-terser": "^7.0.1",
    "rollup-plugin-typescript2": "^0.27.2",
    "rollup-plugin-uglify": "^6.0.4",
    "start-server-and-test": "^1.11.3",
    "typescript": "^4.0.2"
  },
  "peerDependencies": {
    "react": "^16.13.1"
  },
  "files": [
    "dist"
  ]
}<|MERGE_RESOLUTION|>--- conflicted
+++ resolved
@@ -1,10 +1,6 @@
 {
   "name": "react-flow-renderer",
-<<<<<<< HEAD
-  "version": "5.5.0",
-=======
   "version": "5.6.0",
->>>>>>> 394c0ab5
   "main": "dist/ReactFlow.js",
   "module": "dist/ReactFlow.esm.js",
   "types": "dist/index.d.ts",
