--- conflicted
+++ resolved
@@ -24,18 +24,7 @@
 import StraightEdge from '$lib/components/edges/StraightEdge.svelte';
 import SmoothStepEdge from '$lib/components/edges/SmoothStepEdge.svelte';
 import StepEdge from '$lib/components/edges/StepEdge.svelte';
-<<<<<<< HEAD
-import type { NodeTypes, EdgeTypes, EdgeLayouted, Node } from '$lib/types';
-=======
-import type {
-  ConnectionData,
-  NodeTypes,
-  EdgeTypes,
-  EdgeLayouted,
-  Node,
-  FitViewOptions
-} from '$lib/types';
->>>>>>> ea73efa3
+import type { NodeTypes, EdgeTypes, EdgeLayouted, Node, FitViewOptions } from '$lib/types';
 import { createNodesStore, createEdgesStore } from './utils';
 import { initConnectionProps, type ConnectionProps } from './derived-connection-props';
 
