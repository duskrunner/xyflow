<script lang="ts">
  import { onMount, hasContext } from 'svelte';
  import cc from 'classcat';
  import { ConnectionMode, PanOnScrollMode, type Viewport } from '@xyflow/system';

  import { Zoom } from '$lib/container/Zoom';
  import { Pane } from '$lib/container/Pane';
  import { Viewport as ViewportComponent } from '$lib/container/Viewport';
  import { NodeRenderer } from '$lib/container/NodeRenderer';
  import { EdgeRenderer } from '$lib/container/EdgeRenderer';
  import { UserSelection } from '$lib/components/UserSelection';
  import { NodeSelection } from '$lib/components/NodeSelection';
  import { KeyHandler } from '$lib/components/KeyHandler';
  import { ConnectionLine } from '$lib/components/ConnectionLine';
  import { Attribution } from '$lib/components/Attribution';
  import { key, useStore, createStoreContext } from '$lib/store';
  import type { SvelteFlowProps } from './types';
  import { updateStore, updateStoreByKeys, type UpdatableStoreProps } from './utils';

  type $$Props = SvelteFlowProps;

  export let id: $$Props['id'] = '1';
  export let nodes: $$Props['nodes'];
  export let edges: $$Props['edges'];
  export let fitView: $$Props['fitView'] = undefined;
  export let fitViewOptions: $$Props['fitViewOptions'] = undefined;
  export let minZoom: $$Props['minZoom'] = undefined;
  export let maxZoom: $$Props['maxZoom'] = undefined;
  export let initialViewport: Viewport = { x: 0, y: 0, zoom: 1 };
  export let nodeTypes: $$Props['nodeTypes'] = undefined;
  export let edgeTypes: $$Props['edgeTypes'] = undefined;
  export let selectionKey: $$Props['selectionKey'] = undefined;
  export let selectionMode: $$Props['selectionMode'] = undefined;
  export let panActivationKey: $$Props['panActivationKey'] = undefined;
  export let nodesDraggable: $$Props['nodesDraggable'] = undefined;
  export let nodesConnectable: $$Props['nodesConnectable'] = undefined;
  export let elementsSelectable: $$Props['elementsSelectable'] = undefined;
  export let snapGrid: $$Props['snapGrid'] = undefined;
  export let deleteKey: $$Props['deleteKey'] = undefined;
  export let connectionRadius: $$Props['connectionRadius'] = undefined;
  export let connectionLineType: $$Props['connectionLineType'] = undefined;
  export let connectionMode: $$Props['connectionMode'] = ConnectionMode.Strict;
  export let onMoveStart: $$Props['onMoveStart'] = undefined;
  export let onMove: $$Props['onMove'] = undefined;
  export let onMoveEnd: $$Props['onMoveEnd'] = undefined;
  export let isValidConnection: $$Props['isValidConnection'] = undefined;
  export let translateExtent: $$Props['translateExtent'] = undefined;
  export let onlyRenderVisibleElements: $$Props['onlyRenderVisibleElements'] = undefined;
  export let panOnScrollMode: $$Props['panOnScrollMode'] = PanOnScrollMode.Free;
  export let preventScrolling: $$Props['preventScrolling'] = true;
  export let zoomOnScroll: $$Props['zoomOnScroll'] = true;
  export let zoomOnDoubleClick: $$Props['zoomOnDoubleClick'] = true;
  export let zoomOnPinch: $$Props['zoomOnPinch'] = true;
  export let panOnScroll: $$Props['panOnScroll'] = false;
  export let panOnDrag: $$Props['panOnDrag'] = true;
  export let autoPanOnConnect: $$Props['autoPanOnConnect'] = true;
  export let autoPanOnNodeDrag: $$Props['autoPanOnNodeDrag'] = true;
  export let onError: $$Props['onError'] = undefined;
<<<<<<< HEAD
  export let defaultEdgeOptions: $$Props['defaultEdgeOptions'] = undefined;
=======
  export let attributionPosition: $$Props['attributionPosition'] = undefined;
  export let proOptions: $$Props['proOptions'] = undefined;
>>>>>>> c251b9ee

  export let defaultMarkerColor = '#b1b1b7';

  export let style: $$Props['style'] = undefined;
  let className: $$Props['class'] = undefined;
  export { className as class };

  let domNode: HTMLDivElement;

  const store = hasContext(key) ? useStore() : createStoreContext();

  onMount(() => {
    const { width, height } = domNode.getBoundingClientRect();
    store.width.set(width);
    store.height.set(height);
    store.domNode.set(domNode);

    store.syncNodeStores(nodes);
    store.syncEdgeStores(edges);

    if (fitView !== undefined) {
      store.fitViewOnInit.set(fitView);
    }

    if (fitViewOptions) {
      store.fitViewOptions.set(fitViewOptions);
    }

    updateStore(store, {
      nodeTypes,
      edgeTypes,
      minZoom,
      maxZoom,
      translateExtent
    });

    return () => {
      store.reset();
    };
  });

  // this updates the store for simple changes
  // where the prop names equals the store name
  $: {
    const updatableProps: UpdatableStoreProps = {
      flowId: id,
      connectionLineType,
      connectionRadius,
      selectionMode,
      snapGrid,
      defaultMarkerColor,
      nodesDraggable,
      nodesConnectable,
      elementsSelectable,
      onlyRenderVisibleElements,
      isValidConnection,
      autoPanOnConnect,
      autoPanOnNodeDrag,
      onError,
      connectionMode
    };

    updateStoreByKeys(store, updatableProps);
  }

  $: updateStore(store, {
    nodeTypes,
    edgeTypes,
    minZoom,
    maxZoom,
    translateExtent
  });
</script>

<div
  bind:this={domNode}
  {style}
  class={cc(['svelte-flow', className])}
  data-testid="svelte-flow__wrapper"
  on:dragover
  on:drop
  {...$$restProps}
  role="application"
>
  <KeyHandler {selectionKey} {deleteKey} {panActivationKey} />
  <Zoom
    {initialViewport}
    {onMoveStart}
    {onMove}
    {onMoveEnd}
    panOnScrollMode={panOnScrollMode === undefined ? PanOnScrollMode.Free : panOnScrollMode}
    preventScrolling={preventScrolling === undefined ? true : preventScrolling}
    zoomOnScroll={zoomOnScroll === undefined ? true : zoomOnScroll}
    zoomOnDoubleClick={zoomOnDoubleClick === undefined ? true : zoomOnDoubleClick}
    zoomOnPinch={zoomOnPinch === undefined ? true : zoomOnPinch}
    panOnScroll={panOnScroll === undefined ? false : panOnScroll}
    panOnDrag={panOnDrag === undefined ? true : panOnDrag}
  >
    <Pane on:paneclick panOnDrag={panOnDrag === undefined ? true : panOnDrag}>
      <ViewportComponent>
<<<<<<< HEAD
        <EdgeRenderer on:edgeclick {defaultEdgeOptions} />
=======
        <EdgeRenderer on:edgeclick on:edgecontextmenu />
>>>>>>> c251b9ee
        <ConnectionLine />
        <div class="svelte-flow__edgelabel-renderer" />
        <NodeRenderer
          on:nodeclick
          on:nodemouseenter
          on:nodemousemove
          on:nodemouseleave
          on:connectstart
          on:connect
          on:connectend
          on:nodedragstart
          on:nodedrag
          on:nodedragstop
          on:nodecontextmenu
        />
        <NodeSelection />
      </ViewportComponent>
      <UserSelection />
    </Pane>
  </Zoom>
  <Attribution {proOptions} position={attributionPosition} />
  <slot />
</div>

<style>
  .svelte-flow {
    width: 100%;
    height: 100%;
    overflow: hidden;
    position: relative;
    z-index: 0;

    background-color: var(--background-color, var(--background-color-default));
  }

  :root {
    --background-color-default: #fff;
    --background-pattern-color-default: #ddd;

    --minimap-mask-color-default: rgb(240, 240, 240, 0.6);
    --minimap-mask-stroke-color-default: none;
    --minimap-mask-stroke-width-default: 1;

    --controls-button-background-color-default: #fefefe;
    --controls-button-background-color-hover-default: #f4f4f4;
    --controls-button-color-default: inherit;
    --controls-button-color-hover-default: inherit;
    --controls-button-border-color-default: #eee;
  }
</style><|MERGE_RESOLUTION|>--- conflicted
+++ resolved
@@ -56,12 +56,9 @@
   export let autoPanOnConnect: $$Props['autoPanOnConnect'] = true;
   export let autoPanOnNodeDrag: $$Props['autoPanOnNodeDrag'] = true;
   export let onError: $$Props['onError'] = undefined;
-<<<<<<< HEAD
-  export let defaultEdgeOptions: $$Props['defaultEdgeOptions'] = undefined;
-=======
   export let attributionPosition: $$Props['attributionPosition'] = undefined;
   export let proOptions: $$Props['proOptions'] = undefined;
->>>>>>> c251b9ee
+  export let defaultEdgeOptions: $$Props['defaultEdgeOptions'] = undefined;
 
   export let defaultMarkerColor = '#b1b1b7';
 
@@ -162,11 +159,7 @@
   >
     <Pane on:paneclick panOnDrag={panOnDrag === undefined ? true : panOnDrag}>
       <ViewportComponent>
-<<<<<<< HEAD
-        <EdgeRenderer on:edgeclick {defaultEdgeOptions} />
-=======
-        <EdgeRenderer on:edgeclick on:edgecontextmenu />
->>>>>>> c251b9ee
+        <EdgeRenderer on:edgeclick on:edgecontextmenu {defaultEdgeOptions} />
         <ConnectionLine />
         <div class="svelte-flow__edgelabel-renderer" />
         <NodeRenderer
