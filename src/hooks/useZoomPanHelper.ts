--- conflicted
+++ resolved
@@ -55,14 +55,9 @@
 
           d3Zoom.transform(d3Selection, nextTransform);
         },
-<<<<<<< HEAD
-        fitView: (options: FitViewParams = { padding: 0.1 }) => {
+        fitView: (options: FitViewParams = { padding: DEFAULT_PADDING, includeHiddenNodes: false }) => {
           const { elements, width, height, minZoom, maxZoom } = store.getState();
           const nodes = elements.filter(isNode);
-=======
-        fitView: (options: FitViewParams = { padding: DEFAULT_PADDING, includeHiddenNodes: false }) => {
-          const { nodes, width, height, minZoom, maxZoom } = store.getState();
->>>>>>> 41d1d62a
 
           if (!nodes.length) {
             return;
