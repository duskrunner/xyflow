--- conflicted
+++ resolved
@@ -11,17 +11,6 @@
 
 interface FlowRendererProps
   extends Omit<
-<<<<<<< HEAD
-  GraphViewProps,
-  | 'elements'
-  | 'snapToGrid'
-  | 'nodeTypes'
-  | 'edgeTypes'
-  | 'snapGrid'
-  | 'connectionLineType'
-  | 'arrowHeadColor'
-  | 'onlyRenderVisibleNodes'
-=======
     GraphViewProps,
     | 'elements'
     | 'snapToGrid'
@@ -32,7 +21,6 @@
     | 'arrowHeadColor'
     | 'onlyRenderVisibleElements'
     | 'selectNodesOnDrag'
->>>>>>> 79b48c96
   > {
   children: ReactNode;
 }
