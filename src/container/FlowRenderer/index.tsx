--- conflicted
+++ resolved
@@ -49,19 +49,10 @@
   onSelectionDragStop,
   onSelectionContextMenu,
 }: FlowRendererProps) => {
-<<<<<<< HEAD
-  const zoomPane = useRef<HTMLDivElement>(null);
-  const rendererNode = useRef<HTMLDivElement>(null);
-=======
->>>>>>> 156835cf
   const unsetNodesSelection = useStoreActions((actions) => actions.unsetNodesSelection);
   const nodesSelectionActive = useStoreState((state) => state.nodesSelectionActive);
   const selectionKeyPressed = useKeyPress(selectionKeyCode);
 
-<<<<<<< HEAD
-  useResizeHandler(rendererNode);
-=======
->>>>>>> 156835cf
   useGlobalKeyHandler({ onElementsRemove, deleteKeyCode });
 
   const onClick = useCallback(
@@ -87,9 +78,6 @@
   );
 
   return (
-<<<<<<< HEAD
-    <div className="react-flow__renderer" ref={rendererNode}>
-=======
     <ZoomPane
       onMove={onMove}
       onMoveStart={onMoveStart}
@@ -105,7 +93,6 @@
       defaultZoom={defaultZoom}
       translateExtent={translateExtent}
     >
->>>>>>> 156835cf
       {children}
       <UserSelection selectionKeyPressed={selectionKeyPressed} />
       {nodesSelectionActive && (
@@ -116,19 +103,8 @@
           onSelectionContextMenu={onSelectionContextMenu}
         />
       )}
-<<<<<<< HEAD
-      <div
-        className="react-flow__pane"
-        onClick={onClick}
-        onContextMenu={onContextMenu}
-        onWheel={onWheel}
-        ref={zoomPane}
-      />
-    </div>
-=======
       <div className="react-flow__pane" onClick={onClick} onContextMenu={onContextMenu} onWheel={onWheel} />
     </ZoomPane>
->>>>>>> 156835cf
   );
 };
 
