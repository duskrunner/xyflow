import configureStore from './configure-store';

<<<<<<< HEAD
import { ReactFlowState, ConnectionMode } from '../types';

export const initialState: ReactFlowState = {
=======
import { clampPosition, getDimensions } from '../utils';
import { getNodesInside, getConnectedEdges, getRectOfNodes, isNode, isEdge, parseElement } from '../utils/graph';
import { getHandleBounds } from '../components/Nodes/utils';

import {
  ElementId,
  Elements,
  Transform,
  Node,
  Edge,
  Rect,
  Dimensions,
  XYPosition,
  OnConnectFunc,
  OnConnectStartFunc,
  OnConnectStopFunc,
  OnConnectEndFunc,
  SelectionRect,
  HandleType,
  SetConnectionId,
  NodePosUpdate,
  NodeDiffUpdate,
  TranslateExtent,
  SnapGrid,
  ConnectionMode,
  NodeExtent,
} from '../types';

type NodeDimensionUpdate = {
  id: ElementId;
  nodeElement: HTMLDivElement;
};

type NodeDimensionUpdates = {
  updates: NodeDimensionUpdate[];
};

type InitD3Zoom = {
  d3Zoom: ZoomBehavior<Element, unknown>;
  d3Selection: D3Selection<Element, unknown, null, undefined>;
  d3ZoomHandler: ((this: Element, event: any, d: unknown) => void) | undefined;
  transform: Transform;
};

export interface StoreModel {
  width: number;
  height: number;
  transform: Transform;
  elements: Elements;
  nodes: Computed<StoreModel, Node[]>;
  edges: Computed<StoreModel, Edge[]>;
  selectedElements: Elements | null;
  selectedNodesBbox: Rect;
  viewportBox: Computed<StoreModel, Rect>;

  d3Zoom: ZoomBehavior<Element, unknown> | null;
  d3Selection: D3Selection<Element, unknown, null, undefined> | null;
  d3ZoomHandler: ((this: Element, event: any, d: unknown) => void) | undefined;
  minZoom: number;
  maxZoom: number;
  translateExtent: TranslateExtent;
  nodeExtent: NodeExtent;

  nodesSelectionActive: boolean;
  selectionActive: boolean;

  userSelectionRect: SelectionRect;

  connectionNodeId: ElementId | null;
  connectionHandleId: ElementId | null;
  connectionHandleType: HandleType | null;
  connectionPosition: XYPosition;
  connectionMode: ConnectionMode;

  snapToGrid: boolean;
  snapGrid: SnapGrid;

  nodesDraggable: boolean;
  nodesConnectable: boolean;
  elementsSelectable: boolean;

  multiSelectionActive: boolean;

  reactFlowVersion: string;

  onConnect?: OnConnectFunc;
  onConnectStart?: OnConnectStartFunc;
  onConnectStop?: OnConnectStopFunc;
  onConnectEnd?: OnConnectEndFunc;

  setOnConnect: Action<StoreModel, OnConnectFunc>;
  setOnConnectStart: Action<StoreModel, OnConnectStartFunc>;
  setOnConnectStop: Action<StoreModel, OnConnectStopFunc>;
  setOnConnectEnd: Action<StoreModel, OnConnectEndFunc>;

  setElements: Action<StoreModel, Elements>;

  batchUpdateNodeDimensions: Action<StoreModel, NodeDimensionUpdates>;
  updateNodeDimensions: Action<StoreModel, NodeDimensionUpdate>;

  updateNodePos: Action<StoreModel, NodePosUpdate>;
  updateNodePosDiff: Action<StoreModel, NodeDiffUpdate>;

  setSelection: Action<StoreModel, boolean>;

  unsetNodesSelection: Action<StoreModel>;
  resetSelectedElements: Action<StoreModel>;

  setSelectedElements: Action<StoreModel, Elements | Node | Edge>;
  addSelectedElements: Thunk<StoreModel, Elements | Node | Edge>;

  updateTransform: Action<StoreModel, Transform>;

  updateSize: Action<StoreModel, Dimensions>;

  initD3Zoom: Action<StoreModel, InitD3Zoom>;

  setMinZoom: Action<StoreModel, number>;
  setMaxZoom: Action<StoreModel, number>;

  setTranslateExtent: Action<StoreModel, TranslateExtent>;
  setNodeExtent: Action<StoreModel, NodeExtent>;

  setSnapToGrid: Action<StoreModel, boolean>;
  setSnapGrid: Action<StoreModel, SnapGrid>;

  setConnectionPosition: Action<StoreModel, XYPosition>;

  setConnectionNodeId: Action<StoreModel, SetConnectionId>;

  setInteractive: Action<StoreModel, boolean>;
  setNodesDraggable: Action<StoreModel, boolean>;
  setNodesConnectable: Action<StoreModel, boolean>;
  setElementsSelectable: Action<StoreModel, boolean>;

  setUserSelection: Action<StoreModel, XYPosition>;
  updateUserSelection: Action<StoreModel, XYPosition>;
  unsetUserSelection: Action<StoreModel>;

  setMultiSelectionActive: Action<StoreModel, boolean>;

  setConnectionMode: Action<StoreModel, ConnectionMode>;
}

export const storeModel: StoreModel = {
>>>>>>> 41d1d62a
  width: 0,
  height: 0,
  transform: [0, 0, 1],
  elements: [],
  // nodes: computed((state) => state.elements.filter(isNode)),
  // edges: computed((state) => state.elements.filter(isEdge)),
  selectedElements: null,
  selectedNodesBbox: { x: 0, y: 0, width: 0, height: 0 },
  // viewportBox: computed((state) => ({ x: 0, y: 0, width: state.width, height: state.height })),

  d3Zoom: null,
  d3Selection: null,
  d3ZoomHandler: undefined,
  minZoom: 0.5,
  maxZoom: 2,
  translateExtent: [
    [Number.NEGATIVE_INFINITY, Number.NEGATIVE_INFINITY],
    [Number.POSITIVE_INFINITY, Number.POSITIVE_INFINITY],
  ],
  nodeExtent: [
    [Number.NEGATIVE_INFINITY, Number.NEGATIVE_INFINITY],
    [Number.POSITIVE_INFINITY, Number.POSITIVE_INFINITY],
  ],

  nodesSelectionActive: false,
  selectionActive: false,

  userSelectionRect: {
    startX: 0,
    startY: 0,
    x: 0,
    y: 0,
    width: 0,
    height: 0,
    draw: false,
  },
  connectionNodeId: null,
  connectionHandleId: null,
  connectionHandleType: 'source',
  connectionPosition: { x: 0, y: 0 },
  connectionMode: ConnectionMode.Strict,

  snapGrid: [15, 15],
  snapToGrid: false,

  nodesDraggable: true,
  nodesConnectable: true,
  elementsSelectable: true,

  multiSelectionActive: false,

  reactFlowVersion: typeof __REACT_FLOW_VERSION__ !== 'undefined' ? __REACT_FLOW_VERSION__ : '-',
<<<<<<< HEAD
=======

  setOnConnect: action((state, onConnect) => {
    state.onConnect = onConnect;
  }),
  setOnConnectStart: action((state, onConnectStart) => {
    state.onConnectStart = onConnectStart;
  }),
  setOnConnectStop: action((state, onConnectStop) => {
    state.onConnectStop = onConnectStop;
  }),
  setOnConnectEnd: action((state, onConnectEnd) => {
    state.onConnectEnd = onConnectEnd;
  }),

  setElements: action((state, propElements) => {
    // remove deleted elements
    for (let i = 0; i < state.elements.length; i++) {
      const se = state.elements[i];
      const elementExistsInProps = propElements.find((pe) => pe.id === se.id);

      if (!elementExistsInProps) {
        state.elements.splice(i, 1);
        i--;
      }
    }

    propElements.forEach((el) => {
      const storeElementIndex = state.elements.findIndex((se) => se.id === el.id);

      // update existing element
      if (storeElementIndex !== -1) {
        const storeElement = state.elements[storeElementIndex];

        if (isNode(storeElement)) {
          const propNode = el as Node;
          const positionChanged =
            storeElement.position.x !== propNode.position.x || storeElement.position.y !== propNode.position.y;
          const typeChanged = typeof propNode.type !== 'undefined' && propNode.type !== storeElement.type;

          state.elements[storeElementIndex] = {
            ...storeElement,
            ...propNode,
          };

          if (positionChanged) {
            (state.elements[storeElementIndex] as Node).__rf.position = clampPosition(
              propNode.position,
              state.nodeExtent
            );
          }

          if (typeChanged) {
            // we reset the elements dimensions here in order to force a re-calculation of the bounds.
            // When the type of a node changes it is possible that the number or positions of handles changes too.
            (state.elements[storeElementIndex] as Node).__rf.width = null;
          }
        } else {
          state.elements[storeElementIndex] = {
            ...storeElement,
            ...el,
          };
        }
      } else {
        // add new element
        state.elements.push(parseElement(el, state.nodeExtent));
      }
    });
  }),

  batchUpdateNodeDimensions: action((state, { updates }) => {
    updates.forEach((update) => {
      const dimensions = getDimensions(update.nodeElement);
      const matchingIndex = state.elements.findIndex((n) => n.id === update.id);
      const matchingNode = state.elements[matchingIndex] as Node;

      if (
        matchingIndex !== -1 &&
        dimensions.width &&
        dimensions.height &&
        (matchingNode.__rf.width !== dimensions.width || matchingNode.__rf.height !== dimensions.height)
      ) {
        const handleBounds = getHandleBounds(update.nodeElement, state.transform[2]);

        (state.elements[matchingIndex] as Node).__rf.width = dimensions.width;
        (state.elements[matchingIndex] as Node).__rf.height = dimensions.height;
        (state.elements[matchingIndex] as Node).__rf.handleBounds = handleBounds;
      }
    });
  }),

  updateNodeDimensions: action((state, { id, nodeElement }) => {
    const dimensions = getDimensions(nodeElement);
    const matchingIndex = state.elements.findIndex((n) => n.id === id);

    if (matchingIndex !== -1 && dimensions.width && dimensions.height) {
      const handleBounds = getHandleBounds(nodeElement, state.transform[2]);

      (state.elements[matchingIndex] as Node).__rf.width = dimensions.width;
      (state.elements[matchingIndex] as Node).__rf.height = dimensions.height;
      (state.elements[matchingIndex] as Node).__rf.handleBounds = handleBounds;
    }
  }),

  updateNodePos: action((state, { id, pos }) => {
    let position: XYPosition = pos;

    if (state.snapToGrid) {
      const [gridSizeX, gridSizeY] = state.snapGrid;
      position = {
        x: gridSizeX * Math.round(pos.x / gridSizeX),
        y: gridSizeY * Math.round(pos.y / gridSizeY),
      };
    }

    state.elements.forEach((n) => {
      if (n.id === id && isNode(n)) {
        n.__rf.position = clampPosition(position, state.nodeExtent);
      }
    });
  }),

  updateNodePosDiff: action((state, { id = null, diff = null, isDragging = true }) => {
    state.elements.forEach((n) => {
      if (isNode(n) && (id === n.id || state.selectedElements?.find((sNode) => sNode.id === n.id))) {
        if (diff) {
          const position = {
            x: n.__rf.position.x + diff.x,
            y: n.__rf.position.y + diff.y,
          };
          n.__rf.position = clampPosition(position, state.nodeExtent);
        }
        n.__rf.isDragging = isDragging;
      }
    });
  }),

  setUserSelection: action((state, mousePos) => {
    state.userSelectionRect = {
      width: 0,
      height: 0,
      startX: mousePos.x,
      startY: mousePos.y,
      x: mousePos.x,
      y: mousePos.y,
      draw: true,
    };
    state.selectionActive = true;
  }),

  updateUserSelection: action((state, mousePos) => {
    const startX = state.userSelectionRect.startX || 0;
    const startY = state.userSelectionRect.startY || 0;

    const negativeX = mousePos.x < startX;
    const negativeY = mousePos.y < startY;
    const nextRect = {
      ...state.userSelectionRect,
      x: negativeX ? mousePos.x : state.userSelectionRect.x,
      y: negativeY ? mousePos.y : state.userSelectionRect.y,
      width: Math.abs(mousePos.x - startX),
      height: Math.abs(mousePos.y - startY),
    };

    const selectedNodes = getNodesInside(state.nodes, nextRect, state.transform);
    const selectedEdges = getConnectedEdges(selectedNodes, state.edges);

    const nextSelectedElements = [...selectedNodes, ...selectedEdges];
    const selectedElementsUpdated = !isEqual(nextSelectedElements, state.selectedElements);

    state.userSelectionRect = nextRect;

    if (selectedElementsUpdated) {
      state.selectedElements = nextSelectedElements.length > 0 ? nextSelectedElements : null;
    }
  }),

  unsetUserSelection: action((state) => {
    const selectedNodes = state.selectedElements?.filter((node) => isNode(node) && node.__rf) as Node[];

    if (!selectedNodes || selectedNodes.length === 0) {
      state.selectionActive = false;
      state.userSelectionRect.draw = false;
      state.nodesSelectionActive = false;
      state.selectedElements = null;

      return;
    }

    const selectedNodesBbox = getRectOfNodes(selectedNodes);

    state.nodesSelectionActive = true;
    state.selectedNodesBbox = selectedNodesBbox;

    state.userSelectionRect.draw = false;
    state.selectionActive = false;
  }),

  setSelection: action((state, isActive) => {
    state.selectionActive = isActive;
  }),

  unsetNodesSelection: action((state) => {
    state.nodesSelectionActive = false;
  }),

  resetSelectedElements: action((state) => {
    state.selectedElements = null;
  }),

  setSelectedElements: action((state, elements) => {
    const selectedElementsArr = Array.isArray(elements) ? elements : [elements];
    const selectedElementsUpdated = !isEqual(selectedElementsArr, state.selectedElements);
    const selectedElements = selectedElementsUpdated ? selectedElementsArr : state.selectedElements;

    state.selectedElements = selectedElements;
  }),

  addSelectedElements: thunk((actions, elements, helpers) => {
    const { multiSelectionActive, selectedElements } = helpers.getState();
    const selectedElementsArr = Array.isArray(elements) ? elements : [elements];

    if (multiSelectionActive) {
      const nextElements = selectedElements ? [...selectedElements, ...selectedElementsArr] : selectedElementsArr;
      actions.setSelectedElements(nextElements);

      return;
    }

    actions.setSelectedElements(elements);
  }),

  updateTransform: action((state, transform) => {
    state.transform[0] = transform[0];
    state.transform[1] = transform[1];
    state.transform[2] = transform[2];
  }),

  updateSize: action((state, size) => {
    // when parent has no size we use these default values
    // so that the calculations don't throw any errors
    state.width = size.width || 500;
    state.height = size.height || 500;
  }),

  initD3Zoom: action((state, { d3Zoom, d3Selection, d3ZoomHandler, transform }) => {
    state.d3Zoom = d3Zoom;
    state.d3Selection = d3Selection;
    state.d3ZoomHandler = d3ZoomHandler;

    state.transform[0] = transform[0];
    state.transform[1] = transform[1];
    state.transform[2] = transform[2];
  }),

  setMinZoom: action((state, minZoom) => {
    state.minZoom = minZoom;

    if (state.d3Zoom) {
      state.d3Zoom.scaleExtent([minZoom, state.maxZoom]);
    }
  }),

  setMaxZoom: action((state, maxZoom) => {
    state.maxZoom = maxZoom;

    if (state.d3Zoom) {
      state.d3Zoom.scaleExtent([state.minZoom, maxZoom]);
    }
  }),

  setTranslateExtent: action((state, translateExtent) => {
    state.translateExtent = translateExtent;

    if (state.d3Zoom) {
      state.d3Zoom.translateExtent(translateExtent);
    }
  }),

  setNodeExtent: action((state, nodeExtent) => {
    state.nodeExtent = nodeExtent;

    state.elements.forEach((el) => {
      if (isNode(el)) {
        el.__rf.position = clampPosition(el.__rf.position, nodeExtent);
      }
    });
  }),

  setConnectionPosition: action((state, position) => {
    state.connectionPosition = position;
  }),

  setConnectionNodeId: action((state, { connectionNodeId, connectionHandleId, connectionHandleType }) => {
    state.connectionNodeId = connectionNodeId;
    state.connectionHandleId = connectionHandleId;
    state.connectionHandleType = connectionHandleType;
  }),

  setSnapToGrid: action((state, snapToGrid) => {
    state.snapToGrid = snapToGrid;
  }),

  setSnapGrid: action((state, snapGrid) => {
    state.snapGrid[0] = snapGrid[0];
    state.snapGrid[1] = snapGrid[1];
  }),

  setInteractive: action((state, isInteractive) => {
    state.nodesDraggable = isInteractive;
    state.nodesConnectable = isInteractive;
    state.elementsSelectable = isInteractive;
  }),

  setNodesDraggable: action((state, nodesDraggable) => {
    state.nodesDraggable = nodesDraggable;
  }),

  setNodesConnectable: action((state, nodesConnectable) => {
    state.nodesConnectable = nodesConnectable;
  }),

  setElementsSelectable: action((state, elementsSelectable) => {
    state.elementsSelectable = elementsSelectable;
  }),

  setMultiSelectionActive: action((state, isActive) => {
    state.multiSelectionActive = isActive;
  }),

  setConnectionMode: action((state, connectionMode) => {
    state.connectionMode = connectionMode;
  }),
>>>>>>> 41d1d62a
};

const store = configureStore(initialState);

export type ReactFlowDispatch = typeof store.dispatch;

export default store;<|MERGE_RESOLUTION|>--- conflicted
+++ resolved
@@ -1,156 +1,8 @@
 import configureStore from './configure-store';
 
-<<<<<<< HEAD
 import { ReactFlowState, ConnectionMode } from '../types';
 
 export const initialState: ReactFlowState = {
-=======
-import { clampPosition, getDimensions } from '../utils';
-import { getNodesInside, getConnectedEdges, getRectOfNodes, isNode, isEdge, parseElement } from '../utils/graph';
-import { getHandleBounds } from '../components/Nodes/utils';
-
-import {
-  ElementId,
-  Elements,
-  Transform,
-  Node,
-  Edge,
-  Rect,
-  Dimensions,
-  XYPosition,
-  OnConnectFunc,
-  OnConnectStartFunc,
-  OnConnectStopFunc,
-  OnConnectEndFunc,
-  SelectionRect,
-  HandleType,
-  SetConnectionId,
-  NodePosUpdate,
-  NodeDiffUpdate,
-  TranslateExtent,
-  SnapGrid,
-  ConnectionMode,
-  NodeExtent,
-} from '../types';
-
-type NodeDimensionUpdate = {
-  id: ElementId;
-  nodeElement: HTMLDivElement;
-};
-
-type NodeDimensionUpdates = {
-  updates: NodeDimensionUpdate[];
-};
-
-type InitD3Zoom = {
-  d3Zoom: ZoomBehavior<Element, unknown>;
-  d3Selection: D3Selection<Element, unknown, null, undefined>;
-  d3ZoomHandler: ((this: Element, event: any, d: unknown) => void) | undefined;
-  transform: Transform;
-};
-
-export interface StoreModel {
-  width: number;
-  height: number;
-  transform: Transform;
-  elements: Elements;
-  nodes: Computed<StoreModel, Node[]>;
-  edges: Computed<StoreModel, Edge[]>;
-  selectedElements: Elements | null;
-  selectedNodesBbox: Rect;
-  viewportBox: Computed<StoreModel, Rect>;
-
-  d3Zoom: ZoomBehavior<Element, unknown> | null;
-  d3Selection: D3Selection<Element, unknown, null, undefined> | null;
-  d3ZoomHandler: ((this: Element, event: any, d: unknown) => void) | undefined;
-  minZoom: number;
-  maxZoom: number;
-  translateExtent: TranslateExtent;
-  nodeExtent: NodeExtent;
-
-  nodesSelectionActive: boolean;
-  selectionActive: boolean;
-
-  userSelectionRect: SelectionRect;
-
-  connectionNodeId: ElementId | null;
-  connectionHandleId: ElementId | null;
-  connectionHandleType: HandleType | null;
-  connectionPosition: XYPosition;
-  connectionMode: ConnectionMode;
-
-  snapToGrid: boolean;
-  snapGrid: SnapGrid;
-
-  nodesDraggable: boolean;
-  nodesConnectable: boolean;
-  elementsSelectable: boolean;
-
-  multiSelectionActive: boolean;
-
-  reactFlowVersion: string;
-
-  onConnect?: OnConnectFunc;
-  onConnectStart?: OnConnectStartFunc;
-  onConnectStop?: OnConnectStopFunc;
-  onConnectEnd?: OnConnectEndFunc;
-
-  setOnConnect: Action<StoreModel, OnConnectFunc>;
-  setOnConnectStart: Action<StoreModel, OnConnectStartFunc>;
-  setOnConnectStop: Action<StoreModel, OnConnectStopFunc>;
-  setOnConnectEnd: Action<StoreModel, OnConnectEndFunc>;
-
-  setElements: Action<StoreModel, Elements>;
-
-  batchUpdateNodeDimensions: Action<StoreModel, NodeDimensionUpdates>;
-  updateNodeDimensions: Action<StoreModel, NodeDimensionUpdate>;
-
-  updateNodePos: Action<StoreModel, NodePosUpdate>;
-  updateNodePosDiff: Action<StoreModel, NodeDiffUpdate>;
-
-  setSelection: Action<StoreModel, boolean>;
-
-  unsetNodesSelection: Action<StoreModel>;
-  resetSelectedElements: Action<StoreModel>;
-
-  setSelectedElements: Action<StoreModel, Elements | Node | Edge>;
-  addSelectedElements: Thunk<StoreModel, Elements | Node | Edge>;
-
-  updateTransform: Action<StoreModel, Transform>;
-
-  updateSize: Action<StoreModel, Dimensions>;
-
-  initD3Zoom: Action<StoreModel, InitD3Zoom>;
-
-  setMinZoom: Action<StoreModel, number>;
-  setMaxZoom: Action<StoreModel, number>;
-
-  setTranslateExtent: Action<StoreModel, TranslateExtent>;
-  setNodeExtent: Action<StoreModel, NodeExtent>;
-
-  setSnapToGrid: Action<StoreModel, boolean>;
-  setSnapGrid: Action<StoreModel, SnapGrid>;
-
-  setConnectionPosition: Action<StoreModel, XYPosition>;
-
-  setConnectionNodeId: Action<StoreModel, SetConnectionId>;
-
-  setInteractive: Action<StoreModel, boolean>;
-  setNodesDraggable: Action<StoreModel, boolean>;
-  setNodesConnectable: Action<StoreModel, boolean>;
-  setElementsSelectable: Action<StoreModel, boolean>;
-
-  setUserSelection: Action<StoreModel, XYPosition>;
-  updateUserSelection: Action<StoreModel, XYPosition>;
-  unsetUserSelection: Action<StoreModel>;
-
-  setMultiSelectionActive: Action<StoreModel, boolean>;
-
-  setConnectionMode: Action<StoreModel, ConnectionMode>;
-}
-
-export const storeModel: StoreModel = {
->>>>>>> 41d1d62a
   width: 0,
   height: 0,
   transform: [0, 0, 1],
@@ -170,6 +22,7 @@
     [Number.NEGATIVE_INFINITY, Number.NEGATIVE_INFINITY],
     [Number.POSITIVE_INFINITY, Number.POSITIVE_INFINITY],
   ],
+
   nodeExtent: [
     [Number.NEGATIVE_INFINITY, Number.NEGATIVE_INFINITY],
     [Number.POSITIVE_INFINITY, Number.POSITIVE_INFINITY],
@@ -203,341 +56,6 @@
   multiSelectionActive: false,
 
   reactFlowVersion: typeof __REACT_FLOW_VERSION__ !== 'undefined' ? __REACT_FLOW_VERSION__ : '-',
-<<<<<<< HEAD
-=======
-
-  setOnConnect: action((state, onConnect) => {
-    state.onConnect = onConnect;
-  }),
-  setOnConnectStart: action((state, onConnectStart) => {
-    state.onConnectStart = onConnectStart;
-  }),
-  setOnConnectStop: action((state, onConnectStop) => {
-    state.onConnectStop = onConnectStop;
-  }),
-  setOnConnectEnd: action((state, onConnectEnd) => {
-    state.onConnectEnd = onConnectEnd;
-  }),
-
-  setElements: action((state, propElements) => {
-    // remove deleted elements
-    for (let i = 0; i < state.elements.length; i++) {
-      const se = state.elements[i];
-      const elementExistsInProps = propElements.find((pe) => pe.id === se.id);
-
-      if (!elementExistsInProps) {
-        state.elements.splice(i, 1);
-        i--;
-      }
-    }
-
-    propElements.forEach((el) => {
-      const storeElementIndex = state.elements.findIndex((se) => se.id === el.id);
-
-      // update existing element
-      if (storeElementIndex !== -1) {
-        const storeElement = state.elements[storeElementIndex];
-
-        if (isNode(storeElement)) {
-          const propNode = el as Node;
-          const positionChanged =
-            storeElement.position.x !== propNode.position.x || storeElement.position.y !== propNode.position.y;
-          const typeChanged = typeof propNode.type !== 'undefined' && propNode.type !== storeElement.type;
-
-          state.elements[storeElementIndex] = {
-            ...storeElement,
-            ...propNode,
-          };
-
-          if (positionChanged) {
-            (state.elements[storeElementIndex] as Node).__rf.position = clampPosition(
-              propNode.position,
-              state.nodeExtent
-            );
-          }
-
-          if (typeChanged) {
-            // we reset the elements dimensions here in order to force a re-calculation of the bounds.
-            // When the type of a node changes it is possible that the number or positions of handles changes too.
-            (state.elements[storeElementIndex] as Node).__rf.width = null;
-          }
-        } else {
-          state.elements[storeElementIndex] = {
-            ...storeElement,
-            ...el,
-          };
-        }
-      } else {
-        // add new element
-        state.elements.push(parseElement(el, state.nodeExtent));
-      }
-    });
-  }),
-
-  batchUpdateNodeDimensions: action((state, { updates }) => {
-    updates.forEach((update) => {
-      const dimensions = getDimensions(update.nodeElement);
-      const matchingIndex = state.elements.findIndex((n) => n.id === update.id);
-      const matchingNode = state.elements[matchingIndex] as Node;
-
-      if (
-        matchingIndex !== -1 &&
-        dimensions.width &&
-        dimensions.height &&
-        (matchingNode.__rf.width !== dimensions.width || matchingNode.__rf.height !== dimensions.height)
-      ) {
-        const handleBounds = getHandleBounds(update.nodeElement, state.transform[2]);
-
-        (state.elements[matchingIndex] as Node).__rf.width = dimensions.width;
-        (state.elements[matchingIndex] as Node).__rf.height = dimensions.height;
-        (state.elements[matchingIndex] as Node).__rf.handleBounds = handleBounds;
-      }
-    });
-  }),
-
-  updateNodeDimensions: action((state, { id, nodeElement }) => {
-    const dimensions = getDimensions(nodeElement);
-    const matchingIndex = state.elements.findIndex((n) => n.id === id);
-
-    if (matchingIndex !== -1 && dimensions.width && dimensions.height) {
-      const handleBounds = getHandleBounds(nodeElement, state.transform[2]);
-
-      (state.elements[matchingIndex] as Node).__rf.width = dimensions.width;
-      (state.elements[matchingIndex] as Node).__rf.height = dimensions.height;
-      (state.elements[matchingIndex] as Node).__rf.handleBounds = handleBounds;
-    }
-  }),
-
-  updateNodePos: action((state, { id, pos }) => {
-    let position: XYPosition = pos;
-
-    if (state.snapToGrid) {
-      const [gridSizeX, gridSizeY] = state.snapGrid;
-      position = {
-        x: gridSizeX * Math.round(pos.x / gridSizeX),
-        y: gridSizeY * Math.round(pos.y / gridSizeY),
-      };
-    }
-
-    state.elements.forEach((n) => {
-      if (n.id === id && isNode(n)) {
-        n.__rf.position = clampPosition(position, state.nodeExtent);
-      }
-    });
-  }),
-
-  updateNodePosDiff: action((state, { id = null, diff = null, isDragging = true }) => {
-    state.elements.forEach((n) => {
-      if (isNode(n) && (id === n.id || state.selectedElements?.find((sNode) => sNode.id === n.id))) {
-        if (diff) {
-          const position = {
-            x: n.__rf.position.x + diff.x,
-            y: n.__rf.position.y + diff.y,
-          };
-          n.__rf.position = clampPosition(position, state.nodeExtent);
-        }
-        n.__rf.isDragging = isDragging;
-      }
-    });
-  }),
-
-  setUserSelection: action((state, mousePos) => {
-    state.userSelectionRect = {
-      width: 0,
-      height: 0,
-      startX: mousePos.x,
-      startY: mousePos.y,
-      x: mousePos.x,
-      y: mousePos.y,
-      draw: true,
-    };
-    state.selectionActive = true;
-  }),
-
-  updateUserSelection: action((state, mousePos) => {
-    const startX = state.userSelectionRect.startX || 0;
-    const startY = state.userSelectionRect.startY || 0;
-
-    const negativeX = mousePos.x < startX;
-    const negativeY = mousePos.y < startY;
-    const nextRect = {
-      ...state.userSelectionRect,
-      x: negativeX ? mousePos.x : state.userSelectionRect.x,
-      y: negativeY ? mousePos.y : state.userSelectionRect.y,
-      width: Math.abs(mousePos.x - startX),
-      height: Math.abs(mousePos.y - startY),
-    };
-
-    const selectedNodes = getNodesInside(state.nodes, nextRect, state.transform);
-    const selectedEdges = getConnectedEdges(selectedNodes, state.edges);
-
-    const nextSelectedElements = [...selectedNodes, ...selectedEdges];
-    const selectedElementsUpdated = !isEqual(nextSelectedElements, state.selectedElements);
-
-    state.userSelectionRect = nextRect;
-
-    if (selectedElementsUpdated) {
-      state.selectedElements = nextSelectedElements.length > 0 ? nextSelectedElements : null;
-    }
-  }),
-
-  unsetUserSelection: action((state) => {
-    const selectedNodes = state.selectedElements?.filter((node) => isNode(node) && node.__rf) as Node[];
-
-    if (!selectedNodes || selectedNodes.length === 0) {
-      state.selectionActive = false;
-      state.userSelectionRect.draw = false;
-      state.nodesSelectionActive = false;
-      state.selectedElements = null;
-
-      return;
-    }
-
-    const selectedNodesBbox = getRectOfNodes(selectedNodes);
-
-    state.nodesSelectionActive = true;
-    state.selectedNodesBbox = selectedNodesBbox;
-
-    state.userSelectionRect.draw = false;
-    state.selectionActive = false;
-  }),
-
-  setSelection: action((state, isActive) => {
-    state.selectionActive = isActive;
-  }),
-
-  unsetNodesSelection: action((state) => {
-    state.nodesSelectionActive = false;
-  }),
-
-  resetSelectedElements: action((state) => {
-    state.selectedElements = null;
-  }),
-
-  setSelectedElements: action((state, elements) => {
-    const selectedElementsArr = Array.isArray(elements) ? elements : [elements];
-    const selectedElementsUpdated = !isEqual(selectedElementsArr, state.selectedElements);
-    const selectedElements = selectedElementsUpdated ? selectedElementsArr : state.selectedElements;
-
-    state.selectedElements = selectedElements;
-  }),
-
-  addSelectedElements: thunk((actions, elements, helpers) => {
-    const { multiSelectionActive, selectedElements } = helpers.getState();
-    const selectedElementsArr = Array.isArray(elements) ? elements : [elements];
-
-    if (multiSelectionActive) {
-      const nextElements = selectedElements ? [...selectedElements, ...selectedElementsArr] : selectedElementsArr;
-      actions.setSelectedElements(nextElements);
-
-      return;
-    }
-
-    actions.setSelectedElements(elements);
-  }),
-
-  updateTransform: action((state, transform) => {
-    state.transform[0] = transform[0];
-    state.transform[1] = transform[1];
-    state.transform[2] = transform[2];
-  }),
-
-  updateSize: action((state, size) => {
-    // when parent has no size we use these default values
-    // so that the calculations don't throw any errors
-    state.width = size.width || 500;
-    state.height = size.height || 500;
-  }),
-
-  initD3Zoom: action((state, { d3Zoom, d3Selection, d3ZoomHandler, transform }) => {
-    state.d3Zoom = d3Zoom;
-    state.d3Selection = d3Selection;
-    state.d3ZoomHandler = d3ZoomHandler;
-
-    state.transform[0] = transform[0];
-    state.transform[1] = transform[1];
-    state.transform[2] = transform[2];
-  }),
-
-  setMinZoom: action((state, minZoom) => {
-    state.minZoom = minZoom;
-
-    if (state.d3Zoom) {
-      state.d3Zoom.scaleExtent([minZoom, state.maxZoom]);
-    }
-  }),
-
-  setMaxZoom: action((state, maxZoom) => {
-    state.maxZoom = maxZoom;
-
-    if (state.d3Zoom) {
-      state.d3Zoom.scaleExtent([state.minZoom, maxZoom]);
-    }
-  }),
-
-  setTranslateExtent: action((state, translateExtent) => {
-    state.translateExtent = translateExtent;
-
-    if (state.d3Zoom) {
-      state.d3Zoom.translateExtent(translateExtent);
-    }
-  }),
-
-  setNodeExtent: action((state, nodeExtent) => {
-    state.nodeExtent = nodeExtent;
-
-    state.elements.forEach((el) => {
-      if (isNode(el)) {
-        el.__rf.position = clampPosition(el.__rf.position, nodeExtent);
-      }
-    });
-  }),
-
-  setConnectionPosition: action((state, position) => {
-    state.connectionPosition = position;
-  }),
-
-  setConnectionNodeId: action((state, { connectionNodeId, connectionHandleId, connectionHandleType }) => {
-    state.connectionNodeId = connectionNodeId;
-    state.connectionHandleId = connectionHandleId;
-    state.connectionHandleType = connectionHandleType;
-  }),
-
-  setSnapToGrid: action((state, snapToGrid) => {
-    state.snapToGrid = snapToGrid;
-  }),
-
-  setSnapGrid: action((state, snapGrid) => {
-    state.snapGrid[0] = snapGrid[0];
-    state.snapGrid[1] = snapGrid[1];
-  }),
-
-  setInteractive: action((state, isInteractive) => {
-    state.nodesDraggable = isInteractive;
-    state.nodesConnectable = isInteractive;
-    state.elementsSelectable = isInteractive;
-  }),
-
-  setNodesDraggable: action((state, nodesDraggable) => {
-    state.nodesDraggable = nodesDraggable;
-  }),
-
-  setNodesConnectable: action((state, nodesConnectable) => {
-    state.nodesConnectable = nodesConnectable;
-  }),
-
-  setElementsSelectable: action((state, elementsSelectable) => {
-    state.elementsSelectable = elementsSelectable;
-  }),
-
-  setMultiSelectionActive: action((state, isActive) => {
-    state.multiSelectionActive = isActive;
-  }),
-
-  setConnectionMode: action((state, connectionMode) => {
-    state.connectionMode = connectionMode;
-  }),
->>>>>>> 41d1d62a
 };
 
 const store = configureStore(initialState);
